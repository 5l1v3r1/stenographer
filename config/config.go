--- conflicted
+++ resolved
@@ -24,41 +24,10 @@
 	"os"
 
 	"github.com/google/stenographer/base"
-<<<<<<< HEAD
-	"github.com/google/stenographer/blockfile"
-	"github.com/google/stenographer/certs"
-	"github.com/google/stenographer/httplog"
-	"github.com/google/stenographer/indexfile"
-	"github.com/google/stenographer/query"
-	"github.com/google/stenographer/stats"
-	"golang.org/x/net/context"
-)
-
-var (
-	v            = base.V // verbose logging
-	numThreads   = stats.S.Get("threads")
-	newFiles     = stats.S.Get("new_files")
-	deletedFiles = stats.S.Get("deleted_files")
-)
-
-const (
-	packetPrefix           = "PKT"
-	indexPrefix            = "IDX"
-	minDiskSpacePercentage = 10
-	fileSyncFrequency      = 15 * time.Second
-
-	// These files will be generated in Config.CertPath.
-	clientCertFilename = "client_cert.pem"
-	clientKeyFilename  = "client_key.pem"
-	serverCertFilename = "server_cert.pem"
-	serverKeyFilename  = "server_key.pem"
-)
-=======
 )
 
 var v = base.V // verbose logging
 const defaultDiskSpacePercentage = 10
->>>>>>> 380cbc69
 
 // ThreadConfig is a json-decoded configuration for each stenotype thread,
 // detailing where it should store data and how much disk space it should keep
@@ -79,216 +48,6 @@
 	CertPath      string // Directory where client and server certs are stored.
 }
 
-<<<<<<< HEAD
-type stenotypeThread struct {
-	id           int
-	indexPath    string
-	packetPath   string
-	minDiskFree  int
-	files        map[string]*blockfile.BlockFile
-	mu           sync.RWMutex
-	fileLastSeen time.Time
-}
-
-func newStenotypeThread(i int, baseDir string) *stenotypeThread {
-	return &stenotypeThread{
-		id:           i,
-		indexPath:    filepath.Join(baseDir, indexPrefix+strconv.Itoa(i)),
-		packetPath:   filepath.Join(baseDir, packetPrefix+strconv.Itoa(i)),
-		files:        map[string]*blockfile.BlockFile{},
-		fileLastSeen: time.Now(),
-	}
-}
-
-func makeDirIfNecessary(dir string) error {
-	if stat, err := os.Stat(dir); os.IsNotExist(err) {
-		if err := os.MkdirAll(dir, 0700); err != nil {
-			return fmt.Errorf("could not create directory %q: %v", dir, err)
-		}
-	} else if err != nil {
-		return fmt.Errorf("could not stat directory %q: %v", dir, err)
-	} else if !stat.IsDir() {
-		return fmt.Errorf("%q is not a directory", dir)
-	}
-	return nil
-}
-
-func (st *stenotypeThread) createSymlinks(config *ThreadConfig) error {
-	if err := makeDirIfNecessary(config.PacketsDirectory); err != nil {
-		return fmt.Errorf("thread %v could not create packet directory: %v", st.id, err)
-	}
-	if err := os.Symlink(config.PacketsDirectory, st.packetPath); err != nil {
-		return fmt.Errorf("couldn't create symlink for thread %d to directory %q: %v",
-			st.id, config.PacketsDirectory, err)
-	}
-	if err := makeDirIfNecessary(config.IndexDirectory); err != nil {
-		return fmt.Errorf("thread %v could not create index directory: %v", st.id, err)
-	}
-	if err := os.Symlink(config.IndexDirectory, st.indexPath); err != nil {
-		return fmt.Errorf("couldn't create symlink for index %d to directory %q: %v",
-			st.id, config.IndexDirectory, err)
-	}
-	return nil
-}
-
-func (st *stenotypeThread) getPacketFilePath(filename string) string {
-	return filepath.Join(st.packetPath, filename)
-}
-
-func (st *stenotypeThread) getIndexFilePath(filename string) string {
-	return filepath.Join(st.indexPath, filename)
-}
-
-func (st *stenotypeThread) syncFilesWithDisk() {
-	newFilesCnt := 0
-	for _, filename := range st.listPacketFilesOnDisk() {
-		if st.files[filename] != nil {
-			continue
-		}
-		if err := st.trackNewFile(filename); err != nil {
-			log.Printf("Thread %v error tracking %q: %v", st.id, filename, err)
-			continue
-		}
-		newFilesCnt++
-		newFiles.Increment()
-		st.fileLastSeen = time.Now()
-	}
-	if newFilesCnt > 0 {
-		v(0, "Thread %v found %d new blockfiles", st.id, newFilesCnt)
-	}
-}
-
-func (st *stenotypeThread) listPacketFilesOnDisk() (out []string) {
-	// Since indexes tend to be written after blockfiles, we list index files,
-	// then translate them back to blockfiles.  This way, we don't get spurious
-	// errors when we find blockfiles that indexes haven't been written for yet.
-	files, err := ioutil.ReadDir(st.indexPath)
-	if err != nil {
-		log.Printf("Thread %v could not read dir %q: %v", st.id, st.indexPath, err)
-		return nil
-	}
-	for _, file := range files {
-		if file.IsDir() || file.Name()[0] == '.' {
-			continue
-		}
-		out = append(out, indexfile.BlockfilePathFromIndexPath(file.Name()))
-	}
-	return
-}
-
-// This method should only be called once the st.mu has been acquired!
-func (st *stenotypeThread) trackNewFile(filename string) error {
-	filepath := filepath.Join(st.packetPath, filename)
-	bf, err := blockfile.NewBlockFile(filepath)
-	if err != nil {
-		return fmt.Errorf("could not open blockfile %q: %v", filepath, err)
-	}
-	v(1, "new blockfile %q", filepath)
-	st.files[filename] = bf
-	return nil
-}
-
-func (st *stenotypeThread) cleanUpOnLowDiskSpace() {
-	for {
-		df, err := base.PathDiskFreePercentage(st.packetPath)
-		if err != nil {
-			log.Printf("Thread %v could not get the free disk percentage for %q: %v", st.id, st.packetPath, err)
-			return
-		}
-		if df > st.minDiskFree {
-			v(1, "Thread %v disk space is sufficient: %v > %v", st.id, df, st.minDiskFree)
-			return
-		}
-		v(0, "Thread %v disk usage is high (packet path=%q): %d%% free\n", st.id, st.packetPath, df)
-		if len(st.files) == 0 {
-			log.Printf("Thread %v could not free up space:  no files available", st.id)
-		} else if err := st.deleteOldestThreadFile(); err != nil {
-			log.Printf("Thread %v could not free up space by deleting old files: %v", st.id, err)
-			return
-		}
-		// After deleting files, it may take a while for disk stats to be updated.
-		// We add this sleep so we don't accidentally delete WAY more files than
-		// we need to.
-		time.Sleep(100 * time.Millisecond)
-	}
-}
-
-// deleteOldestThreadFile deletes the single oldest file held by this thread.
-// It should only be called if the thread has at least one file (should be
-// checked by the caller beforehand).
-func (st *stenotypeThread) deleteOldestThreadFile() error {
-	oldestFile := st.getSortedFiles()[0]
-	v(1, "Thread %v removing %q", st.id, oldestFile)
-	if err := os.Remove(st.getPacketFilePath(oldestFile)); err != nil {
-		return err
-	}
-	if err := os.Remove(st.getIndexFilePath(oldestFile)); err != nil {
-		return err
-	}
-	return st.untrackFile(oldestFile)
-}
-
-// getSortedFiles returns files frm the thread in the order they were created,
-// and thus in the order their packets should appear.
-//
-// This method should only be called once the st.mu has been acquired!
-func (st *stenotypeThread) getSortedFiles() []string {
-	var sortedFiles []string
-	for name, _ := range st.files {
-		sortedFiles = append(sortedFiles, name)
-	}
-	sort.Strings(sortedFiles)
-	return sortedFiles
-}
-
-// This method should only be called once the st.mu has been acquired!
-func (st *stenotypeThread) untrackFile(filename string) error {
-	v(1, "Thread %v untracking %q", st.id, filename)
-	b := st.files[filename]
-	if b == nil {
-		return fmt.Errorf("trying to untrack file %q for thread %d, but that file is not monitored",
-			st.getPacketFilePath(filename), st.id)
-	}
-	v(1, "Thread %v old blockfile %q", st.id, b.Name())
-	b.Close()
-	delete(st.files, filename)
-	deletedFiles.Increment()
-	return nil
-}
-
-func (s *stenotypeThread) FileLastSeen() time.Time {
-	s.mu.RLock()
-	defer s.mu.RUnlock()
-	return s.fileLastSeen
-}
-
-const concurrentBlockfileReadsPerThread = 10
-
-func (st *stenotypeThread) lookup(ctx context.Context, q query.Query) *base.PacketChan {
-	st.mu.RLock()
-	inputs := make(chan *base.PacketChan, concurrentBlockfileReadsPerThread)
-	out := base.ConcatPacketChans(ctx, inputs)
-	go func() {
-		defer func() {
-			close(inputs)
-			<-out.Done()
-			st.mu.RUnlock()
-		}()
-		for _, file := range st.getSortedFiles() {
-			packets := base.NewPacketChan(100)
-			select {
-			case inputs <- packets:
-				go st.files[file].Lookup(ctx, q, packets)
-			case <-ctx.Done():
-				return
-			}
-		}
-	}()
-	return out
-}
-
-=======
->>>>>>> 380cbc69
 // ReadConfigFile reads in the given JSON encoded configuration file and returns
 // the Config object associated with the decoded configuration data.
 func ReadConfigFile(filename string) (*Config, error) {
@@ -321,400 +80,4 @@
 		}
 	}
 	return nil
-<<<<<<< HEAD
-}
-
-// Serve starts up an HTTP server using http.DefaultServerMux to handle
-// requests.  This server will server over TLS, using the certs
-// stored in c.CertPath to verify itself to clients and verify clients.
-func (c Config) Serve() error {
-	clientCert, clientKey, serverCert, serverKey :=
-		filepath.Join(c.CertPath, clientCertFilename),
-		filepath.Join(c.CertPath, clientKeyFilename),
-		filepath.Join(c.CertPath, serverCertFilename),
-		filepath.Join(c.CertPath, serverKeyFilename)
-	if err := certs.WriteNewCerts(clientCert, clientKey, false); err != nil {
-		return fmt.Errorf("cannot write client certs: %v", err)
-	}
-	if err := certs.WriteNewCerts(serverCert, serverKey, true); err != nil {
-		return fmt.Errorf("cannot write server certs: %v", err)
-	}
-	tlsConfig, err := certs.ClientVerifyingTLSConfig(clientCert)
-	if err != nil {
-		return fmt.Errorf("cannot verify client cert: %v", err)
-	}
-	server := &http.Server{
-		Addr:      fmt.Sprintf("localhost:%d", c.Port),
-		TLSConfig: tlsConfig,
-	}
-	return server.ListenAndServeTLS(serverCert, serverKey)
-}
-
-// Directory returns a new Directory for use in running Stenotype.
-func (c Config) Directory() (_ *Directory, returnedErr error) {
-	if err := c.validateThreadsConfig(); err != nil {
-		return nil, err
-	}
-	dirname, err := ioutil.TempDir("", "stenographer")
-	if err != nil {
-		return nil, fmt.Errorf("couldn't create temp directory: %v", err)
-	}
-	defer func() {
-		// If this fails, remove the temp dir.
-		if returnedErr != nil {
-			os.RemoveAll(dirname)
-		}
-	}()
-	threads := make([]*stenotypeThread, len(c.Threads))
-	for i, threadConfig := range c.Threads {
-		st := newStenotypeThread(i, dirname)
-		st.minDiskFree = threadConfig.DiskFreePercentage
-		if err := st.createSymlinks(&threadConfig); err != nil {
-			return nil, err
-		}
-		threads[i] = st
-	}
-	numThreads.Set(int64(len(c.Threads)))
-	d := &Directory{
-		conf:    c,
-		name:    dirname,
-		threads: threads,
-		done:    make(chan bool),
-	}
-	go d.callEvery(d.syncFiles, fileSyncFrequency)
-	return d, nil
-}
-
-// Stenotype returns a exec.Cmd which runs the stenotype binary with all of
-// the appropriate flags.
-func (d *Directory) Stenotype() *exec.Cmd {
-	v(0, "Starting stenotype")
-	args := append(d.conf.args(), fmt.Sprintf("--dir=%s", d.Path()))
-	v(1, "Starting as %q with args %q", d.conf.StenotypePath, args)
-	return exec.Command(d.conf.StenotypePath, args...)
-}
-
-func (c Config) ExportDebugHandlers(mux *http.ServeMux) {
-	mux.HandleFunc("/debug/config", func(w http.ResponseWriter, r *http.Request) {
-		w = httplog.New(w, r, false)
-		defer log.Print(w)
-		w.Header().Set("Content-Type", "application/json")
-		json.NewEncoder(w).Encode(c)
-	})
-}
-
-// Directory contains information necessary to run Stenotype.
-type Directory struct {
-	conf    Config
-	name    string
-	threads []*stenotypeThread
-	done    chan bool
-	// StenotypeOutput is the writer that stenotype STDOUT/STDERR will be
-	// redirected to.
-	StenotypeOutput io.Writer
-}
-
-// Close closes the directory.  This should only be done when stenotype has
-// stopped using it.  After this call, Directory should no longer be used.
-func (d *Directory) Close() error {
-	return os.RemoveAll(d.name)
-}
-
-func (d *Directory) callEvery(cb func(), freq time.Duration) {
-	ticker := time.NewTicker(freq)
-	defer ticker.Stop()
-	cb() // Call function immediately the first time around.
-	for {
-		select {
-		case <-d.done:
-			return
-		case <-ticker.C:
-			cb()
-		}
-	}
-}
-
-func removeHiddenFilesFrom(dir string) {
-	files, err := ioutil.ReadDir(dir)
-	if err != nil {
-		log.Printf("Hidden file cleanup failed, could not read directory: %v", err)
-		return
-	}
-	for _, file := range files {
-		if file.Mode().IsRegular() && strings.HasPrefix(file.Name(), ".") {
-			filename := filepath.Join(dir, file.Name())
-			if err := os.Remove(filename); err != nil {
-				log.Printf("Unable to remove hidden file %q: %v", filename, err)
-			} else {
-				log.Printf("Deleted stale output file %q", filename)
-			}
-		}
-	}
-}
-
-func filesIn(dir string) (map[string]os.FileInfo, error) {
-	files, err := ioutil.ReadDir(dir)
-	if err != nil {
-		return nil, err
-	}
-	out := map[string]os.FileInfo{}
-	for _, file := range files {
-		if file.Mode().IsRegular() {
-			out[file.Name()] = file
-		}
-	}
-	return out, nil
-}
-
-// removeOldFiles removes hidden files from previous runs, as well as packet
-// files without indexes and vice versa.
-func (d *Directory) removeOldFiles() {
-	for _, thread := range d.conf.Threads {
-		v(1, "Checking %q/%q for stale pkt/idx files...", thread.PacketsDirectory, thread.IndexDirectory)
-		removeHiddenFilesFrom(thread.PacketsDirectory)
-		removeHiddenFilesFrom(thread.IndexDirectory)
-		packetFiles, err := filesIn(thread.PacketsDirectory)
-		if err != nil {
-			log.Printf("could not get files from %q: %v", thread.PacketsDirectory, err)
-			continue
-		}
-		indexFiles, err := filesIn(thread.IndexDirectory)
-		if err != nil {
-			log.Printf("could not get files from %q: %v", thread.IndexDirectory, err)
-			continue
-		}
-		var mismatchedFilesToRemove []string
-		for file := range packetFiles {
-			if indexFiles[file] == nil {
-				mismatchedFilesToRemove = append(mismatchedFilesToRemove, filepath.Join(thread.PacketsDirectory, file))
-				log.Printf("Removing packet file %q without index found in %q", file, thread.PacketsDirectory)
-			}
-		}
-		for file := range indexFiles {
-			if packetFiles[file] == nil {
-				mismatchedFilesToRemove = append(mismatchedFilesToRemove, filepath.Join(thread.IndexDirectory, file))
-				log.Printf("Removing index file %q without packets found in %q", file, thread.IndexDirectory)
-			}
-		}
-		for _, file := range mismatchedFilesToRemove {
-			v(2, "Removing file %q", file)
-			if err := os.Remove(file); err != nil {
-				log.Printf("Unable to remove mismatched file %q", file)
-			}
-		}
-	}
-}
-
-func (d *Directory) syncFiles() {
-	for _, t := range d.threads {
-		t.mu.Lock()
-		t.syncFilesWithDisk()
-		t.cleanUpOnLowDiskSpace()
-		t.mu.Unlock()
-	}
-}
-
-// Path returns the underlying directory path for the given Directory.
-func (d *Directory) Path() string {
-	return d.name
-}
-
-// Lookup looks up the given query in all blockfiles currently known in this
-// Directory.
-func (d *Directory) Lookup(ctx context.Context, q query.Query) *base.PacketChan {
-	var inputs []*base.PacketChan
-	for _, thread := range d.threads {
-		inputs = append(inputs, thread.lookup(ctx, q))
-	}
-	return base.MergePacketChans(ctx, inputs)
-}
-
-func (d *Directory) getHTTPBlockfile(r *http.Request) (*blockfile.BlockFile, func(), error) {
-	vals := r.URL.Query()
-	threadID, err := strconv.Atoi(vals.Get("thread"))
-	if threadID < 0 || threadID > len(d.threads) || err != nil {
-		return nil, func() {}, fmt.Errorf("invalid thread")
-	}
-	thread := d.threads[threadID]
-	name := vals.Get("name")
-	thread.mu.RLock()
-	file, ok := thread.files[name]
-	if !ok {
-		return nil, thread.mu.RUnlock, fmt.Errorf("invalid name")
-	}
-	return file, thread.mu.RUnlock, nil
-}
-
-// ExportDebugHandlers exports a few debugging handlers to an HTTP ServeMux.
-func (d *Directory) ExportDebugHandlers(mux *http.ServeMux) {
-	mux.HandleFunc("/debug/files", func(w http.ResponseWriter, r *http.Request) {
-		w = httplog.New(w, r, false)
-		defer log.Print(w)
-		w.Header().Set("Content-Type", "text/plain")
-		for _, thread := range d.threads {
-			fmt.Fprintf(w, "Thread %d (IDX: %q, PKT: %q)\n", thread.id, thread.indexPath, thread.packetPath)
-			thread.mu.RLock()
-			for name := range thread.files {
-				fmt.Fprintf(w, "\t%v\n", name)
-			}
-			thread.mu.RUnlock()
-		}
-	})
-	mux.HandleFunc("/debug/index", func(w http.ResponseWriter, r *http.Request) {
-		w = httplog.New(w, r, false)
-		defer log.Print(w)
-		file, cleanup, err := d.getHTTPBlockfile(r)
-		defer cleanup()
-		if err != nil {
-			http.Error(w, err.Error(), http.StatusBadRequest)
-			return
-		}
-		var start, finish []byte
-		vals := r.URL.Query()
-		if s := vals.Get("start"); s != "" {
-			start, err = hex.DecodeString(s)
-			if err != nil {
-				http.Error(w, "bad start", http.StatusBadRequest)
-				return
-			}
-		}
-		if f := vals.Get("finish"); f != "" {
-			finish, err = hex.DecodeString(f)
-			if err != nil {
-				http.Error(w, "bad finish", http.StatusBadRequest)
-				return
-			}
-		}
-		w.Header().Set("Content-Type", "text/plain")
-		file.DumpIndex(w, start, finish)
-	})
-	mux.HandleFunc("/debug/packets", func(w http.ResponseWriter, r *http.Request) {
-		w = httplog.New(w, r, false)
-		defer log.Print(w)
-		file, cleanup, err := d.getHTTPBlockfile(r)
-		defer cleanup()
-		if err != nil {
-			http.Error(w, err.Error(), http.StatusBadRequest)
-			return
-		}
-		w.Header().Set("Content-Type", "application/octet-stream")
-		base.PacketsToFile(file.AllPackets(), w)
-	})
-	mux.HandleFunc("/debug/positions", func(w http.ResponseWriter, r *http.Request) {
-		w = httplog.New(w, r, true)
-		defer log.Print(w)
-		file, cleanup, err := d.getHTTPBlockfile(r)
-		defer cleanup()
-		if err != nil {
-			http.Error(w, err.Error(), http.StatusBadRequest)
-			return
-		}
-		queryBytes, err := ioutil.ReadAll(r.Body)
-		if err != nil {
-			http.Error(w, "could not read request body", http.StatusBadRequest)
-			return
-		}
-		queryStr := string(queryBytes)
-		q, err := query.NewQuery(queryStr)
-		if err != nil {
-			http.Error(w, "could not parse query", http.StatusBadRequest)
-			return
-		}
-		w.Header().Set("Content-Type", "text/plain")
-		positions, err := file.Positions(context.Background(), q)
-		if err != nil {
-			fmt.Fprintf(w, "ERROR: %v", err)
-			return
-		}
-		fmt.Fprintf(w, "POSITIONS:\n")
-		if positions.IsAllPositions() {
-			fmt.Fprintf(w, "\tALL")
-		} else {
-			var buf [4]byte
-			for _, pos := range positions {
-				binary.BigEndian.PutUint32(buf[:], uint32(pos))
-				fmt.Fprintf(w, "\t%v\n", hex.EncodeToString(buf[:]))
-			}
-		}
-	})
-}
-
-// MinLastFileSeen returns the timestamp of the oldest among the newest files
-// created by all threads.
-func (d *Directory) MinLastFileSeen() time.Time {
-	var t time.Time
-	for _, thread := range d.threads {
-		ls := thread.FileLastSeen()
-		if t.IsZero() || ls.Before(t) {
-			t = ls
-		}
-	}
-	return t
-}
-
-// runStaleFileCheck watches files generated by stenotype to make sure it's
-// regularly generating new files.  It will Kill() stenotype if it doesn't see
-// at least one new file every maxFileLastSeenDuration in each thread directory.
-func (d *Directory) runStaleFileCheck(cmd *exec.Cmd, done chan struct{}) {
-	ticker := time.NewTicker(maxFileLastSeenDuration)
-	defer ticker.Stop()
-	for {
-		select {
-		case <-ticker.C:
-			v(2, "Checking stenotype for stale files...")
-			diff := time.Now().Sub(d.MinLastFileSeen())
-			if diff > maxFileLastSeenDuration {
-				log.Printf("Restarting stenotype due to stale file.  Age: %v", diff)
-				if err := cmd.Process.Kill(); err != nil {
-					log.Fatalf("Failed to kill stenotype,  stale file found: ", err)
-				}
-			} else {
-				v(2, "Stenotype up to date, last file update %v ago", diff)
-			}
-		case <-done:
-			return
-		}
-	}
-}
-
-const (
-	minStenotypeRuntimeForRestart = time.Minute
-	maxFileLastSeenDuration       = time.Minute * 5
-)
-
-// runStenotypeOnce runs the stenotype binary a single time, returning any
-// errors associated with its running.
-func (d *Directory) runStenotypeOnce() error {
-	d.removeOldFiles()
-	cmd := d.Stenotype()
-	done := make(chan struct{})
-	defer close(done)
-	// Start running stenotype.
-	cmd.Stdout = d.StenotypeOutput
-	cmd.Stderr = d.StenotypeOutput
-	if err := cmd.Start(); err != nil {
-		return fmt.Errorf("cannot start stenotype: %v", err)
-	}
-	go d.runStaleFileCheck(cmd, done)
-	if err := cmd.Wait(); err != nil {
-		return fmt.Errorf("stenotype wait failed: %v", err)
-	}
-	return fmt.Errorf("stenotype stopped")
-}
-
-// RunStenotype keeps the stenotype binary running, restarting it if necessary
-// but trying not to allow crash loops.
-func (d *Directory) RunStenotype() {
-	for {
-		start := time.Now()
-		v(1, "Running Stenotype")
-		err := d.runStenotypeOnce()
-		duration := time.Since(start)
-		log.Printf("Stenotype stopped after %v: %v", duration, err)
-		if duration < minStenotypeRuntimeForRestart {
-			log.Fatalf("Stenotype ran for too little time, crashing to avoid stenotype crash loop")
-		}
-	}
-=======
->>>>>>> 380cbc69
 }