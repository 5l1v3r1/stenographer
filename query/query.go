--- conflicted
+++ resolved
@@ -47,10 +47,7 @@
 	// query from an index file.  Users shouldn't call this directly, and should
 	// instead pass the query into BlockFile's Lookup() to get back actual
 	// packets.
-<<<<<<< HEAD
 	LookupIn(context.Context, *indexfile.IndexFile) (base.Positions, error)
-=======
-	LookupIn(*indexfile.IndexFile) (base.Positions, error)
 	// String returns a human readable string for this query.
 	String() string
 }
@@ -60,56 +57,36 @@
 	return func() {
 		v(3, "Query %q in %q took %v, found %d  %v", q, i.Name(), time.Since(start), len(*bp), *err)
 	}
->>>>>>> 385e0fc5
 }
 
 type portQuery uint16
 
-<<<<<<< HEAD
 func (q portQuery) LookupIn(ctx context.Context, index *indexfile.IndexFile) (base.Positions, error) {
+	defer log(q, index, &bp, &err)()
 	return index.PortPositions(ctx, uint16(q))
-=======
-func (q portQuery) LookupIn(index *indexfile.IndexFile) (bp base.Positions, err error) {
+}
+func (q portQuery) String() string { return fmt.Sprintf("port=%d", q) }
+
+type protocolQuery byte
+
+func (q protocolQuery) LookupIn(ctx context.Context, index *indexfile.IndexFile) (base.Positions, error) {
 	defer log(q, index, &bp, &err)()
-	return index.PortPositions(uint16(q))
->>>>>>> 385e0fc5
-}
-func (q portQuery) String() string { return fmt.Sprintf("port=%d", q) }
-
-type protocolQuery byte
-
-<<<<<<< HEAD
-func (q protocolQuery) LookupIn(ctx context.Context, index *indexfile.IndexFile) (base.Positions, error) {
 	return index.ProtoPositions(ctx, byte(q))
-=======
-func (q protocolQuery) LookupIn(index *indexfile.IndexFile) (bp base.Positions, err error) {
+}
+func (q protocolQuery) String() string { return fmt.Sprintf("protocol=%d", q) }
+
+type ipQuery [2]net.IP
+
+func (q ipQuery) LookupIn(ctx context.Context, index *indexfile.IndexFile) (base.Positions, error) {
 	defer log(q, index, &bp, &err)()
-	return index.ProtoPositions(byte(q))
->>>>>>> 385e0fc5
-}
-func (q protocolQuery) String() string { return fmt.Sprintf("protocol=%d", q) }
-
-type ipQuery [2]net.IP
-
-<<<<<<< HEAD
-func (q ipQuery) LookupIn(ctx context.Context, index *indexfile.IndexFile) (base.Positions, error) {
 	return index.IPPositions(ctx, q[0], q[1])
-=======
-func (q ipQuery) LookupIn(index *indexfile.IndexFile) (bp base.Positions, err error) {
-	defer log(q, index, &bp, &err)()
-	return index.IPPositions(q[0], q[1])
->>>>>>> 385e0fc5
 }
 func (q ipQuery) String() string { return fmt.Sprintf("ip=%v-%v", q[0], q[1]) }
 
 type unionQuery []Query
 
-<<<<<<< HEAD
 func (a unionQuery) LookupIn(ctx context.Context, index *indexfile.IndexFile) (base.Positions, error) {
-=======
-func (a unionQuery) LookupIn(index *indexfile.IndexFile) (bp base.Positions, err error) {
 	defer log(a, index, &bp, &err)()
->>>>>>> 385e0fc5
 	var positions base.Positions
 	for _, query := range a {
 		pos, err := query.LookupIn(ctx, index)
@@ -130,12 +107,8 @@
 
 type intersectQuery []Query
 
-<<<<<<< HEAD
 func (a intersectQuery) LookupIn(ctx context.Context, index *indexfile.IndexFile) (base.Positions, error) {
-=======
-func (a intersectQuery) LookupIn(index *indexfile.IndexFile) (bp base.Positions, err error) {
 	defer log(a, index, &bp, &err)()
->>>>>>> 385e0fc5
 	positions := base.AllPositions
 	for _, query := range a {
 		pos, err := query.LookupIn(ctx, index)
@@ -156,12 +129,8 @@
 
 type sinceQuery time.Time
 
-<<<<<<< HEAD
 func (a sinceQuery) LookupIn(ctx context.Context, index *indexfile.IndexFile) (base.Positions, error) {
-=======
-func (a sinceQuery) LookupIn(index *indexfile.IndexFile) (bp base.Positions, err error) {
 	defer log(a, index, &bp, &err)()
->>>>>>> 385e0fc5
 	last := filepath.Base(index.Name())
 	intval, err := strconv.ParseInt(last, 10, 64)
 	if err != nil {
